--- conflicted
+++ resolved
@@ -653,10 +653,6 @@
 def reconstructFEAMesh(filename, nodes, connectivity):
     # Generate cells (connectivity)
     # This is a placeholder, replace with your actual cell data
-<<<<<<< HEAD
-    cells = [('triangle', np.array(connectivity))]
-=======
-    print(connectivity.shape)
 
     if connectivity.shape[1] == 4:
         cells = [('quad', np.array(connectivity))]
@@ -665,7 +661,6 @@
     else:
         raise ValueError('Invalid cell shape--should be either triangular or quadrilateral')
 
->>>>>>> 4907be8b
     # Write the mesh data to an XDMF file
     mesh = meshio.Mesh(nodes, cells)
     meshio.write(filename, mesh)
