import dolfinx
from dolfinx.fem import Function
import csdl_alpha as csdl
import ufl
import numpy as np
from mpi4py import MPI

from femo_alpha.fea.fea_dolfinx import FEA
from femo_alpha.fea.utils_dolfinx import (createCustomMeasure, convertToDense,
                                            assemble)
from femo_alpha.rm_shell.rm_shell_pde import RMShellPDE
from femo_alpha.csdl_alpha_opt.fea_model import FEAModel

class RMShellModel:
    '''
    Class for the RM shell model for aircraft optimization
    ------------------------------------------------------
    Args:
    
    mesh: dolfinx.mesh object for the shell mesh
    shell_bc_func: callable for shell Dirichlet BC locations - returns True if 
                    it is the boundary location, otherwise returns False
    record: boolean to record the FEA model variables in xdmf format
    element_wise_material: boolean to indicate if the material properties are
                            element-wise or nodal-wise
    PENALTY_BC: boolean to indicate if the Dirichlet BC is enforced using penalty
                method
    elementwise_pressure: boolean to indicate if the pressure is element-wise or
                            nodal-wise
    '''
    def __init__(self, mesh: dolfinx.mesh,
                            shell_bc_func: callable=None, 
                            element_wise_material=False,
                            rho=100,
                            PENALTY_BC=True,
<<<<<<< HEAD
                            additional_outputs=None,
                            mesh_tags=None,
                            record=True,
                            rho=100):
        '''
        Parameters:
        -----------
        mesh: dolfinx.mesh object for the shell mesh
        shell_bc_func: callable for shell Dirichlet BC locations - returns True if
                        it is the boundary location, otherwise returns False
        element_wise_material: boolean to indicate if the material properties are
                                defined element-wise or node-wise
        PENALTY_BC: boolean to indicate if the penalty method is used for the
                        Dirichlet BC
        additional_outputs: dictionary of callable functions to compute additional
                            scalar outputs for the shell model {name:(function, tags)}
        mesh_tags: dictionary {tag: [inds]} where inds are the indicies of elements under
                    the tag. No duplucate indices.
        record: boolean to record the FEA model variables in xdmf format
        rho: float, density of the shell material
        '''
=======
                            record=True,
                            elementwise_pressure=False):
>>>>>>> 4907be8b
        self.mesh = mesh
        self.mesh_tags = mesh_tags
        self.additional_outputs = additional_outputs
        self.shell_bc_func = shell_bc_func # shell bc information
        self.element_wise_material = element_wise_material
        self.record = record
        self.m, self.rho = 1e-6, rho
        self.PENALTY_BC = PENALTY_BC

        self.nel = mesh.topology.index_map(mesh.topology.dim).size_local
        self.nn = mesh.topology.index_map(0).size_local
        self.elementwise_pressure = elementwise_pressure

        if mesh_tags is not None:
            self.set_up_subdomains(mesh_tags)

        if shell_bc_func is not None:
            self.set_up_bcs(shell_bc_func, PENALTY_BC)
        else:
            raise ValueError('Please provide the shell bc location function.\n \
                             Example:\n \
                             def ClampedBoundary(x):\n \
                                return np.less(x[1], 0.0)')
            
        self.set_up_fea()

    def set_up_bcs(self, bc_locs_func, PENALTY_BC): 
        '''
        Set up the boundary conditions for the shell model and the tip displacement
        ** helper function for aircraft optimization with clamped root bc **
        '''
        if PENALTY_BC:
            mesh = self.mesh
            fdim = mesh.topology.dim - 1
            ds_1 = createCustomMeasure(mesh, fdim, bc_locs_func, measure='ds', tag=100)
            dS_1 = createCustomMeasure(mesh, fdim, bc_locs_func, measure='dS', tag=100)

            self.dss = ds_1(100) # custom ds measure for the Dirichlet BC
            self.dSS = dS_1(100) # custom ds measure for the Dirichlet BC
        else:
            self.dss = None
            self.dSS = None


    def set_up_subdomains(self, mesh_tags):
        '''
        Convert mesh tags to dolfinx mesh tags and set up the measure.
        Creates self.dxx, which is a dolfinx mesh tag measure for the shell model.
        Also creates self.association_table, which is a dictionary that maps the
        meshtag indices to the input tags.

        Parameters:
        -----------
        mesh_tags: dictionary {tag: [inds]} where inds are the indicies of elements under
                    the tag. No duplucate indices.
        '''

        # maps from the external fea element inds to the internal fea element inds 
        cd2fe_el = np.argsort(self.mesh.topology.original_cell_index)

        # need to make vals, which is an array of length num_elements, where vals[i] is the
        # index of the tag of the i-th element (or -1 if no tag)
        vals = -np.ones(cd2fe_el.shape[0], dtype=np.int32)
        for i, inds in enumerate(mesh_tags.values()):
            vals[inds] = i

        # print(vals)
        # exit()

        # association table allows us to map the input tags to the meshtag indices
        self.association_table = {key:i for i, key in enumerate(mesh_tags.keys())}

        # create the mesh tags
        meshtags_fea = dolfinx.mesh.meshtags(self.mesh, 2, cd2fe_el, vals.astype(np.int32))

        # create the measure
        self.dxx = measure = ufl.Measure('dx', domain=self.mesh, subdomain_data=meshtags_fea)

    def set_up_fea(self):
        '''
        Set up the FEMO FEA model for RM shell analysis
        '''
        print('-'*40)
        print('Setting up the FEA model for RM shell analysis ...')
        mesh = self.mesh
        shell_pde = self.shell_pde = RMShellPDE(mesh, 
                                                element_wise_material=self.element_wise_material,
                                                elementwise_pressure=self.elementwise_pressure)
        dss = self.dss
        dSS = self.dSS

        PENALTY_BC = self.PENALTY_BC

        fea = FEA(mesh)
        fea.PDE_SOLVER = 'Newton'
        fea.REPORT = False
        fea.record = self.record
        fea.linear_problem = True
        # Add input to the PDE problem:
        h = Function(shell_pde.VT)
        f = Function(shell_pde.VF)
        E = Function(shell_pde.VT)
        nu = Function(shell_pde.VT)
        density = Function(shell_pde.VT)
        uhat = Function(shell_pde.VU)

        # Add state to the PDE problem:
        w_space = shell_pde.W
        w = Function(w_space)

        # Set up strong boundary condition
        if not PENALTY_BC:
            W = shell_pde.W
            locate_BC1 = dolfinx.fem.locate_dofs_geometrical((W.sub(0), W.sub(0).collapse()[0]),
                                                self.shell_bc_func)
            locate_BC2 = dolfinx.fem.locate_dofs_geometrical((W.sub(1), W.sub(1).collapse()[0]),
                                                self.shell_bc_func)
            ubc =  Function(W)
            with ubc.vector.localForm() as uloc:
                uloc.set(0.)

            bcs = [dolfinx.fem.dirichletbc(ubc, locate_BC1, W.sub(0)),
                    dolfinx.fem.dirichletbc(ubc, locate_BC2, W.sub(1)),]
            fea.bc = bcs

        # Simple isotropic material
        g = Function(shell_pde.W)
        with g.vector.localForm() as uloc:
            uloc.set(0.)
        residual_form = shell_pde.pdeRes(h=h, # thickness
                                         w=w, # displacement
                                         uhat=uhat, # mesh displacement
                                         f=f, # force
                                         E=E, # Young's modulus
                                         nu=nu, # Poisson ratio
                                         penalty=PENALTY_BC, 
                                         dss=dss, dSS=dSS, g=g)

        # Add output to the PDE problem:
        u_mid, theta = ufl.split(w)
        compliance_form = shell_pde.compliance(u_mid,uhat,h,f)
        mass_form = shell_pde.mass(uhat, h, density)
        elastic_energy_form = shell_pde.elastic_energy(w,uhat,h,E)
        dx_reduced = ufl.Measure('dx', domain=mesh, 
                                 metadata={'quadrature_degree':4})
        pnorm_stress_form = shell_pde.pnorm_stress(
                        w,uhat,h,E,nu,
                        dx_reduced,m=self.m,rho=self.rho,
                        alpha=None,regularization=False)

        stress_form = shell_pde.von_Mises_stress(
                        w,uhat,h,E,nu,surface='Top')
        fea.add_input('thickness', h, init_val=0.001, record=self.record)
        fea.add_input('F_solid', f, init_val=1., record=self.record)
        fea.add_input('E', E, init_val=1., record=self.record)
        fea.add_input('nu', nu, init_val=1., record=self.record)
        fea.add_input('density', density, init_val=1., record=self.record)
        fea.add_input('uhat', uhat, init_val=0., record=self.record)

        fea.add_state(name='disp_solid',
                        function=w,
                        residual_form=residual_form,
                        arguments=['thickness','F_solid',
                                    'E','nu','uhat'])
        fea.add_output(name='compliance',
                        form=compliance_form,
                        arguments=['disp_solid','F_solid','thickness','uhat'])
        fea.add_output(name='mass',
                        form=mass_form,
                        arguments=['thickness','density','uhat'])
        fea.add_output(name='elastic_energy',
                        form=elastic_energy_form,
                        arguments=['thickness','disp_solid', 'E','uhat'])
        fea.add_output(name='pnorm_stress',
                        form=pnorm_stress_form,
                        arguments=['thickness','disp_solid','E', 'nu','uhat'])

        fea.add_field_output(name='stress',
                        form=stress_form,
                        arguments=['thickness','disp_solid','E', 'nu','uhat'],
                        function_space=('DG',1),
                        record=self.record,
                        vtk=True)
        

        if self.mesh_tags is not None:
            for tag, i in self.association_table.items():
                if i == -1:
                    continue
                # Automatically add pnorm stress for each subdomain
                pnorm_i_stress_form = shell_pde.pnorm_stress(
                        w,uhat,h,E,nu,
                        self.dxx(i),m=self.m,rho=self.rho,
                        alpha=None,regularization=False)
                fea.add_output(name='pnorm_stress_'+str(tag),
                            form=pnorm_i_stress_form,
                            arguments=['thickness','disp_solid','E', 'nu','uhat'])


                # stress_sums = shell_pde.sum_stress_subdomain(
                #                 w,uhat,h,E,nu,self.dxx(i))
                # area_form = shell_pde.area_subdomain(uhat, self.dxx(i))
                # fea.add_output(name='sum_stress_x_'+str(i),
                #             form=stress_sums[0],
                #             arguments=['thickness','disp_solid','E', 'nu','uhat'])
                # fea.add_output(name='sum_stress_y_'+str(i),
                #             form=stress_sums[1],
                #             arguments=['thickness','disp_solid','E', 'nu','uhat'])
                # fea.add_output(name='sum_stress_z_'+str(i),
                #             form=stress_sums[2],
                #             arguments=['thickness','disp_solid','E', 'nu','uhat'])
                # fea.add_output(name='sum_stress_xy_'+str(i),
                #             form=stress_sums[3],
                #             arguments=['thickness','disp_solid','E', 'nu','uhat'])
                # fea.add_output(name='sum_stress_xz_'+str(i),
                #             form=stress_sums[4],
                #             arguments=['thickness','disp_solid','E', 'nu','uhat'])
                # fea.add_output(name='sum_stress_yz_'+str(i),
                #             form=stress_sums[5],
                #             arguments=['thickness','disp_solid','E', 'nu','uhat'])
                # fea.add_output(name='area_'+str(i),
                #             form=area_form,of the following is a correct use of the calc()
                #             arguments=['uhat'])

            
        self.fea = fea

    def evaluate_modal_fea(self, shell_pde, E_val, nu_val, h_val, density_val):
        from femo_alpha.rm_shell.linear_shell_fenicsx.linear_shell_model import (MaterialModel, 
                                                                          ElasticModelModal)
        w = Function(shell_pde.W)
        h = Function(shell_pde.VT)
        E = Function(shell_pde.VT)
        nu = Function(shell_pde.VT)
        density = Function(shell_pde.VT)
        h.x.array[:] = h_val
        E.x.array[:] = E_val
        nu.x.array[:] = nu_val
        density.x.array[:] = density_val
        material_model = MaterialModel(E=E,nu=nu,h=h)
        elastic_model_modal = ElasticModelModal(self.mesh,
                                                w, material_model.CLT)
        elastic_energy = elastic_model_modal.elasticEnergy(E, h)
        f_0 = dolfinx.fem.Constant(shell_pde.mesh, (0.0,0.0,0.0))
        elastic_res = elastic_model_modal.weakFormResidual(elastic_energy, f_0)

        K = ufl.derivative(elastic_res, w)
        K_compiled = dolfinx.fem.form(K)
        
        inertia_res = elastic_model_modal.inertialResidual(density, h)
        M = ufl.derivative(inertia_res, w)
        M_compiled = dolfinx.fem.form(M)

        hh = ufl.TrialFunction(shell_pde.VT)
        dKdh = ufl.derivative(K, h, hh)
        dMdh = ufl.derivative(M, h, hh)
        dKdh = ufl.replace(dKdh, {hh: h})
        dMdh = ufl.replace(dMdh, {hh: h})

        dKdh_compiled = dolfinx.fem.form(dKdh)
        dMdh_compiled = dolfinx.fem.form(dMdh)

        # print(dolfinx.fem.assemble_scalar(dolfinx.fem.form(elastic_energy)))
        # print(dolfinx.fem.petsc.assemble_vector(dolfinx.fem.form(elastic_res)).getArray())
        
        # K_mat = dolfinx.fem.petsc.assemble_matrix(K_compiled, self.fea.bc)
        # # K_mat = dolfinx.fem.petsc.assemble_matrix(K_compiled)
        # K_mat.assemble()
        # K_dense = K_mat.convert("dense")
        # print(K_mat.getSize())
        # print(K_dense.getDenseArray())
        
        # M_mat = dolfinx.fem.petsc.assemble_matrix(M_compiled)
        # M_mat.assemble()
        # M_dense = M_mat.convert("dense")
        # print(M_mat.getSize())
        # print(M_dense.getDenseArray())
        # exit()
        dKdh_list = []
        dMdh_list = []

        # [RX] this process is extremely memory intensive. 
        #  It takes ~7GB of memory for a 10x50 mesh
        for i in range(len(h.x.array)):
            h.x.array[:] = 0.0
            h.x.array[i] = 0.2
            print("-------------------------")
            print("     Iteration: ", i)
            print("-------------------------")
            h.x.scatter_forward()
            # print("h: ", h.x.array)

            dKdh_mat_i = dolfinx.fem.petsc.assemble_matrix(dKdh_compiled)
            # dKdh_mat_i = dolfinx.fem.petsc.assemble_matrix(dKdh_compiled, self.fea.bc)
            dKdh_mat_i.assemble()
            dMdh_mat_i = dolfinx.fem.petsc.assemble_matrix(dMdh_compiled)
            dMdh_mat_i.assemble()
            dKdh_list.append(dKdh_mat_i)
            dMdh_list.append(dMdh_mat_i)
            print(dKdh_mat_i.convert("dense").getDenseArray())
            print(dMdh_mat_i.convert("dense").getDenseArray())
            # dKdh_list.append(dKdh_mat_i.convert("dense").getDenseArray())
            # dMdh_list.append(dMdh_mat_i.convert("dense").getDenseArray())
        # print("dKdh_list: ", dKdh_list)
        # print("dMdh_list: ", dMdh_list)
        # exit()
        
    def evaluate(self, force_vector: csdl.Variable, 
                thickness: csdl.Variable,
                E: csdl.Variable, 
                nu: csdl.Variable, 
                density: csdl.Variable,
                node_disp: csdl.Variable=None,
                debug_mode=False,
                is_pressure=True) -> csdl.VariableGroup:
        '''
        Parameters:
        -----------
        Vector csdl.Variable:
            > force_vector: the force vector applied on the shell mesh nodes
            > thickness: the thickness on the shell mesh nodes
            > E: the Young's modulus on the shell mesh nodes
            > nu: the Poisson's ratio on the shell mesh nodes
            > density: the density on the shell mesh nodes

        Returns:
        --------
        Vector csdl.Variable:
            > disp_solid: the displacements (3 translational dofs, 3 rotation dofs)
                            on the shell mesh nodes
            > stress: the von Mises stress on the shell mesh elements
        Scalar csdl.Variable:
            > aggregated_stress: the aggregated stress of the shell model
            > compliance: the compliance of the shell model
            > tip_disp: the tip displacement of the shell model
            > mass: the mass of the shell model
        '''
        shell_inputs = csdl.VariableGroup()

        #:::::::::::::::::::::: Prepare the inputs :::::::::::::::::::::::::::::
        # sort the material properties based on FEniCS indices
        if self.element_wise_material:
            material_mesh_indices = self.shell_pde.mesh.topology.original_cell_index.tolist()
        else:
            material_mesh_indices = self.shell_pde.mesh.geometry.input_global_indices
        shell_inputs.thickness = thickness[material_mesh_indices]
        shell_inputs.E = E[material_mesh_indices]
        shell_inputs.nu = nu[material_mesh_indices]
        shell_inputs.density = density[material_mesh_indices]

        # reshape the force matrix to vector and sort indices
        if self.elementwise_pressure:
            pressure_mesh_indices = self.shell_pde.mesh.topology.original_cell_index.tolist()
        else:
            pressure_mesh_indices = self.shell_pde.mesh.geometry.input_global_indices
        reshaped_force = csdl.reshape(force_vector[pressure_mesh_indices], (-1,))

        if is_pressure:
            shell_inputs.F_solid = reshaped_force
        else:
            # Compute nodal pressures based on forces
            print('Converting forces to pressures ...')
            A = self.shell_pde.construct_force_to_pressure_map()
            pressure = csdl.solve_linear(A.toarray(), reshaped_force)
            shell_inputs.F_solid = pressure
        shell_inputs.F_solid.add_name('F_solid')

        # print("="*40)
        # F_solid_func = Function(self.shell_pde.VF)
        # F_solid_func.x.array[:] = shell_inputs.F_solid.value
        # print("Total aero force projected to solid: {}".format(
        #     [dolfinx.fem.assemble_scalar(dolfinx.fem.form(F_solid_func[i]*ufl.dx)) for i in range(3)]))
        # print("="*40)

        # sort the nodal mesh deformation based on FEniCS indices
        deformation_mesh_indices = self.shell_pde.mesh.geometry.input_global_indices
        if node_disp is None:
            node_disp = csdl.Variable(value=0.0, shape=(len(deformation_mesh_indices), 3), 
                                      name='node_disp')
        reshaped_node_disp = node_disp[deformation_mesh_indices].reshape((-1,))
        reshaped_node_disp.add_name('uhat')
        shell_inputs.uhat = reshaped_node_disp

        #:::::::::::::::::::::: Evaluate the model :::::::::::::::::::::::::::::
        # Evaluate the shell model
        print('Evaluating the RM shell model ...')
        solid_model = FEAModel(fea=[self.fea], fea_name='rm_shell')
        shell_outputs = solid_model.evaluate(shell_inputs, debug_mode=debug_mode)

        #:::::::::::::::::::::: Postprocess the outputs ::::::::::::::::::::::::
        disp_extraction_model = DisplacementExtractionModel(shell_pde=self.shell_pde)
        disp_extracted = disp_extraction_model.evaluate(shell_outputs.disp_solid)
        disp_extracted.add_name('disp_extracted')
        shell_outputs.disp_extracted = disp_extracted
        
        aggregated_stress_model = AggregatedStressModel(m=self.m, rho=self.rho)
        aggregated_stress = aggregated_stress_model.evaluate(shell_outputs.pnorm_stress)
        aggregated_stress.add_name('aggregated_stress')
        shell_outputs.aggregated_stress = aggregated_stress

        if self.mesh_tags is not None:
            for tag, i in self.association_table.items():
                if i == -1:
                    continue
                pnorm_i_stress = getattr(shell_outputs, 'pnorm_stress_'+str(tag))
                setattr(shell_outputs, 'pnorm_stress_'+str(tag), pnorm_i_stress)
                
                # sum_stress_x_i = getattr(shell_outputs, 'sum_stress_x_'+str(i))
                # sum_stress_y_i = getattr(shell_outputs, 'sum_stress_y_'+str(i))
                # sum_stress_z_i = getattr(shell_outputs, 'sum_stress_z_'+str(i))
                # sum_stress_xy_i = getattr(shell_outputs, 'sum_stress_xy_'+str(i))
                # sum_stress_xz_i = getattr(shell_outputs, 'sum_stress_xz_'+str(i))
                # sum_stress_yz_i = getattr(shell_outputs, 'sum_stress_yz_'+str(i))
                # area_i = getattr(shell_outputs, 'area_'+str(i))
                # average_stress_x_i = sum_stress_x_i/area_i
                # average_stress_y_i = sum_stress_y_i/area_i
                # average_stress_z_i = sum_stress_z_i/area_i
                # average_stress_xy_i = sum_stress_xy_i/area_i
                # average_stress_xz_i = sum_stress_xz_i/area_i
                # average_stress_yz_i = sum_stress_yz_i/area_i
                # setattr(shell_outputs, 'average_stress_'+str(i), [average_stress_x_i, average_stress_y_i, average_stress_z_i, 
                #                                                   average_stress_xy_i, average_stress_xz_i, average_stress_yz_i])

        print('RM shell model evaluation completed.')
        print('-'*40)


        # self.evaluate_modal_fea(self.shell_pde, 
        #                       shell_inputs.E.value, 
        #                       shell_inputs.nu.value, 
        #                       shell_inputs.thickness.value, 
        #                       shell_inputs.density.value)

        return shell_outputs


class AggregatedStressModel:
    '''
    Compute the aggregated stress
    '''
    def __init__(self, m: float, rho: int):
        self.m = m
        self.rho = rho

    def evaluate(self, pnorm_stress: csdl.Variable):
        aggregated_stress = 1/self.m*pnorm_stress**(1/self.rho)
        return aggregated_stress

class DisplacementExtractionModel:
    '''
    Extract and reshape displacement vector into matrix
    '''
    def __init__(self, shell_pde: RMShellPDE):
        self.shell_pde = shell_pde

    def evaluate(self, disp_vec: csdl.Variable):
        shell_pde = self.shell_pde

        disp_extraction_mats = shell_pde.construct_nodal_disp_map()
        # Both vector or tensors need to be numpy arrays
        shape = shell_pde.mesh.geometry.x.shape
        # contains nodal displacements only (CG1)
        nodal_disp_vec = csdl.sparse.matvec(disp_extraction_mats, disp_vec)
        nodal_disp_mat = csdl.transpose(csdl.reshape(nodal_disp_vec, shape=(shape[1],shape[0])))

        # reorder the matrix to match the importing mesh node indices
        # FEniCS --> CADDEE
        fenics_mesh_indices = self.shell_pde.mesh.geometry.input_global_indices
        reverse_fenics_mesh_indices = np.argsort(fenics_mesh_indices).tolist()
        reordered_nodal_disp_mat = nodal_disp_mat[reverse_fenics_mesh_indices,:]
        return reordered_nodal_disp_mat

class ForceReshapingModel:
    '''
    Reshape force matrix to vector
    '''
    def __init__(self, shell_pde: RMShellPDE):
        self.shell_pde = shell_pde

    def evaluate(self, nodal_force_mat: csdl.Variable):
        shell_pde = self.shell_pde
        dummy_func = Function(shell_pde.VF)
        size = len(dummy_func.x.array)
        # reorder the matrix to match the FEniCS mesh node indices
        # CADDEE --> FEniCS
        fenics_mesh_indices = self.shell_pde.mesh.geometry.input_global_indices    
        output = csdl.reshape(nodal_force_mat[fenics_mesh_indices,:], shape=(size,))
        return output<|MERGE_RESOLUTION|>--- conflicted
+++ resolved
@@ -33,11 +33,11 @@
                             element_wise_material=False,
                             rho=100,
                             PENALTY_BC=True,
-<<<<<<< HEAD
                             additional_outputs=None,
                             mesh_tags=None,
                             record=True,
-                            rho=100):
+                            rho=100
+                            elementwise_pressure=False):
         '''
         Parameters:
         -----------
@@ -55,10 +55,6 @@
         record: boolean to record the FEA model variables in xdmf format
         rho: float, density of the shell material
         '''
-=======
-                            record=True,
-                            elementwise_pressure=False):
->>>>>>> 4907be8b
         self.mesh = mesh
         self.mesh_tags = mesh_tags
         self.additional_outputs = additional_outputs
