import dolfinx
from dolfinx.fem import Function
import csdl_alpha as csdl
import ufl
import numpy as np
from mpi4py import MPI

from femo_alpha.fea.fea_dolfinx import FEA
from femo_alpha.fea.utils_dolfinx import (createCustomMeasure, convertToDense,
                                            assemble)
from femo_alpha.rm_shell.rm_shell_pde import RMShellPDE
from femo_alpha.csdl_alpha_opt.fea_model import FEAModel

class RMShellModel:
    '''
    Class for the RM shell model for aircraft optimization
    ------------------------------------------------------
    Args:
    mesh: dolfinx.mesh object for the shell mesh
    shell_bc_func: callable for shell Dirichlet BC locations - returns True if 
                    it is the boundary location, otherwise returns False
    record: boolean to record the FEA model variables in xdmf format
    element_wise_material: boolean to indicate if the material properties are
                            element-wise or nodal-wise
    PENALTY_BC: boolean to indicate if the Dirichlet BC is enforced using penalty
                method
    elementwise_pressure: boolean to indicate if the pressure is element-wise or
                            nodal-wise
    '''
    def __init__(self, mesh: dolfinx.mesh, mesh_tags=None, association_table=None,
                            shell_bc_func: callable=None, 
                            element_wise_material=False,
                            rho=100,
                            PENALTY_BC=True,
                            record=True,
                            elementwise_pressure=False):
        self.mesh = mesh
        self.mesh_tags = mesh_tags
        self.association_table = association_table
        self.shell_bc_func = shell_bc_func # shell bc information
        self.element_wise_material = element_wise_material
        self.record = record
        self.m, self.rho = 1e-6, rho
        self.PENALTY_BC = PENALTY_BC
        self.elementwise_pressure = elementwise_pressure

        self.nel = mesh.topology.index_map(mesh.topology.dim).size_local
        self.nn = mesh.topology.index_map(0).size_local

        if mesh_tags is not None:
            self.set_up_subdomains(mesh_tags)

        if shell_bc_func is not None:
            self.set_up_bcs(shell_bc_func, PENALTY_BC)
        else:
            raise ValueError('Please provide the shell bc location function.\n \
                             Example:\n \
                             def ClampedBoundary(x):\n \
                                return np.less(x[1], 0.0)')
            
        self.set_up_fea()

    def set_up_bcs(self, bc_locs_func, PENALTY_BC): 
        '''
        Set up the boundary conditions for the shell model and the tip displacement
        ** helper function for aircraft optimization with clamped root bc **
        '''
        if PENALTY_BC:
            mesh = self.mesh
            fdim = mesh.topology.dim - 1
            ds_1 = createCustomMeasure(mesh, fdim, bc_locs_func, measure='ds', tag=100)
            dS_1 = createCustomMeasure(mesh, fdim, bc_locs_func, measure='dS', tag=100)

            self.dss = ds_1(100) # custom ds measure for the Dirichlet BC
            self.dSS = dS_1(100) # custom ds measure for the Dirichlet BC
        else:
            self.dss = None
            self.dSS = None


    def set_up_subdomains(self, mesh_tags):
        self.dxx = ufl.Measure('dx', domain=self.mesh, subdomain_data=mesh_tags)

    def set_up_fea(self):
        '''
        Set up the FEMO FEA model for RM shell analysis
        '''
        print('-'*40)
        print('Setting up the FEA model for RM shell analysis ...')
        mesh = self.mesh
        shell_pde = self.shell_pde = RMShellPDE(mesh, 
                                                element_wise_material=self.element_wise_material,
                                                elementwise_pressure=self.elementwise_pressure)
        dss = self.dss
        dSS = self.dSS

        PENALTY_BC = self.PENALTY_BC

        fea = FEA(mesh)
        fea.PDE_SOLVER = 'Newton'
        fea.REPORT = False
        fea.record = self.record
        fea.linear_problem = True
        # Add input to the PDE problem:
        h = Function(shell_pde.VT)
        f = Function(shell_pde.VF)
        E = Function(shell_pde.VT)
        nu = Function(shell_pde.VT)
        density = Function(shell_pde.VT)
        uhat = Function(shell_pde.VU)

        # Add state to the PDE problem:
        w_space = shell_pde.W
        w = Function(w_space)

        # Set up strong boundary condition
        if not PENALTY_BC:
            W = shell_pde.W
            locate_BC1 = dolfinx.fem.locate_dofs_geometrical((W.sub(0), W.sub(0).collapse()[0]),
                                                self.shell_bc_func)
            locate_BC2 = dolfinx.fem.locate_dofs_geometrical((W.sub(1), W.sub(1).collapse()[0]),
                                                self.shell_bc_func)
            ubc =  Function(W)
            with ubc.vector.localForm() as uloc:
                uloc.set(0.)

            bcs = [dolfinx.fem.dirichletbc(ubc, locate_BC1, W.sub(0)),
                    dolfinx.fem.dirichletbc(ubc, locate_BC2, W.sub(1)),]
            fea.bc = bcs

        # Simple isotropic material
        g = Function(shell_pde.W)
        with g.vector.localForm() as uloc:
            uloc.set(0.)
        residual_form = shell_pde.pdeRes(h=h, # thickness
                                         w=w, # displacement
                                         uhat=uhat, # mesh displacement
                                         f=f, # force
                                         E=E, # Young's modulus
                                         nu=nu, # Poisson ratio
                                         penalty=PENALTY_BC, 
                                         dss=dss, dSS=dSS, g=g)

        # Add output to the PDE problem:
        u_mid, theta = ufl.split(w)
        compliance_form = shell_pde.compliance(u_mid,uhat,h,f)
        mass_form = shell_pde.mass(uhat, h, density)
        elastic_energy_form = shell_pde.elastic_energy(w,uhat,h,E)
        dx_reduced = ufl.Measure('dx', domain=mesh, 
                                 metadata={'quadrature_degree':4})
        pnorm_stress_form = shell_pde.pnorm_stress(
                        w,uhat,h,E,nu,
                        dx_reduced,m=self.m,rho=self.rho,
                        alpha=None,regularization=False)

        stress_form = shell_pde.von_Mises_stress(
                        w,uhat,h,E,nu,surface='Top')
        fea.add_input('thickness', h, init_val=0.001, record=self.record)
        fea.add_input('F_solid', f, init_val=1., record=self.record)
        fea.add_input('E', E, init_val=1., record=self.record)
        fea.add_input('nu', nu, init_val=1., record=self.record)
        fea.add_input('density', density, init_val=1., record=self.record)
        fea.add_input('uhat', uhat, init_val=0., record=self.record)

        fea.add_state(name='disp_solid',
                        function=w,
                        residual_form=residual_form,
                        arguments=['thickness','F_solid',
                                    'E','nu','uhat'])
        fea.add_output(name='compliance',
                        form=compliance_form,
                        arguments=['disp_solid','F_solid','thickness','uhat'])
        fea.add_output(name='mass',
                        form=mass_form,
                        arguments=['thickness','density','uhat'])
        fea.add_output(name='elastic_energy',
                        form=elastic_energy_form,
                        arguments=['thickness','disp_solid', 'E','uhat'])
        fea.add_output(name='pnorm_stress',
                        form=pnorm_stress_form,
                        arguments=['thickness','disp_solid','E', 'nu','uhat'])

        fea.add_field_output(name='stress',
                        form=stress_form,
                        arguments=['thickness','disp_solid','E', 'nu','uhat'],
                        function_space=('DG',1),
                        record=self.record,
                        vtk=True)
        

        if self.association_table is not None:
            for _, subdomain in enumerate(self.association_table):
                i = self.association_table[subdomain]
                sum_stress_form = shell_pde.sum_stress_subdomain(
                                w,uhat,h,E,nu,self.dxx(i))
                area_form = shell_pde.area_subdomain(uhat, self.dxx(i))
                fea.add_output(name='sum_stress_'+str(i),
                            form=sum_stress_form,
                            arguments=['thickness','disp_solid','E', 'nu','uhat'])
                fea.add_output(name='area_'+str(i),
                            form=area_form,
                            arguments=['uhat'])

            
        self.fea = fea

    def evaluate_modal_fea(self, shell_pde, E_val, nu_val, h_val, density_val):
        from femo_alpha.rm_shell.linear_shell_fenicsx.linear_shell_model import (MaterialModel, 
                                                                          ElasticModelModal)
        w = Function(shell_pde.W)
        h = Function(shell_pde.VT)
        E = Function(shell_pde.VT)
        nu = Function(shell_pde.VT)
        density = Function(shell_pde.VT)
        h.x.array[:] = h_val
        E.x.array[:] = E_val
        nu.x.array[:] = nu_val
        density.x.array[:] = density_val
        material_model = MaterialModel(E=E,nu=nu,h=h)
        elastic_model_modal = ElasticModelModal(self.mesh,
                                                w, material_model.CLT)
        elastic_energy = elastic_model_modal.elasticEnergy(E, h)
        f_0 = dolfinx.fem.Constant(shell_pde.mesh, (0.0,0.0,0.0))
        elastic_res = elastic_model_modal.weakFormResidual(elastic_energy, f_0)

        K = ufl.derivative(elastic_res, w)
        K_compiled = dolfinx.fem.form(K)
        
        inertia_res = elastic_model_modal.inertialResidual(density, h)
        M = ufl.derivative(inertia_res, w)
        M_compiled = dolfinx.fem.form(M)

        hh = ufl.TrialFunction(shell_pde.VT)
        dKdh = ufl.derivative(K, h, hh)
        dMdh = ufl.derivative(M, h, hh)
        dKdh = ufl.replace(dKdh, {hh: h})
        dMdh = ufl.replace(dMdh, {hh: h})

        dKdh_compiled = dolfinx.fem.form(dKdh)
        dMdh_compiled = dolfinx.fem.form(dMdh)

        # print(dolfinx.fem.assemble_scalar(dolfinx.fem.form(elastic_energy)))
        # print(dolfinx.fem.petsc.assemble_vector(dolfinx.fem.form(elastic_res)).getArray())
        
        # K_mat = dolfinx.fem.petsc.assemble_matrix(K_compiled, self.fea.bc)
        # # K_mat = dolfinx.fem.petsc.assemble_matrix(K_compiled)
        # K_mat.assemble()
        # K_dense = K_mat.convert("dense")
        # print(K_mat.getSize())
        # print(K_dense.getDenseArray())
        
        # M_mat = dolfinx.fem.petsc.assemble_matrix(M_compiled)
        # M_mat.assemble()
        # M_dense = M_mat.convert("dense")
        # print(M_mat.getSize())
        # print(M_dense.getDenseArray())
        # exit()
        dKdh_list = []
        dMdh_list = []

        # [RX] this process is extremely memory intensive. 
        #  It takes ~7GB of memory for a 10x50 mesh
        for i in range(len(h.x.array)):
            h.x.array[:] = 0.0
            h.x.array[i] = 0.2
            print("-------------------------")
            print("     Iteration: ", i)
            print("-------------------------")
            h.x.scatter_forward()
            # print("h: ", h.x.array)

            dKdh_mat_i = dolfinx.fem.petsc.assemble_matrix(dKdh_compiled)
            # dKdh_mat_i = dolfinx.fem.petsc.assemble_matrix(dKdh_compiled, self.fea.bc)
            dKdh_mat_i.assemble()
            dMdh_mat_i = dolfinx.fem.petsc.assemble_matrix(dMdh_compiled)
            dMdh_mat_i.assemble()
            dKdh_list.append(dKdh_mat_i)
            dMdh_list.append(dMdh_mat_i)
            print(dKdh_mat_i.convert("dense").getDenseArray())
            print(dMdh_mat_i.convert("dense").getDenseArray())
            # dKdh_list.append(dKdh_mat_i.convert("dense").getDenseArray())
            # dMdh_list.append(dMdh_mat_i.convert("dense").getDenseArray())
        # print("dKdh_list: ", dKdh_list)
        # print("dMdh_list: ", dMdh_list)
        # exit()
        
    def evaluate(self, force_vector: csdl.Variable, 
                thickness: csdl.Variable,
                E: csdl.Variable, 
                nu: csdl.Variable, 
                density: csdl.Variable,
                node_disp: csdl.Variable=None,
                debug_mode=False,
                is_pressure=True) -> csdl.VariableGroup:
        '''
        Parameters:
        -----------
        Vector csdl.Variable:
            > force_vector: the force vector applied on the shell mesh nodes
            > thickness: the thickness on the shell mesh nodes
            > E: the Young's modulus on the shell mesh nodes
            > nu: the Poisson's ratio on the shell mesh nodes
            > density: the density on the shell mesh nodes

        Returns:
        --------
        Vector csdl.Variable:
            > disp_solid: the displacements (3 translational dofs, 3 rotation dofs)
                            on the shell mesh nodes
            > stress: the von Mises stress on the shell mesh elements
        Scalar csdl.Variable:
            > aggregated_stress: the aggregated stress of the shell model
            > compliance: the compliance of the shell model
            > tip_disp: the tip displacement of the shell model
            > mass: the mass of the shell model
        '''
        shell_inputs = csdl.VariableGroup()

        #:::::::::::::::::::::: Prepare the inputs :::::::::::::::::::::::::::::
        # sort the material properties based on FEniCS indices
        if self.element_wise_material:
            material_mesh_indices = self.shell_pde.mesh.topology.original_cell_index.tolist()
        else:
<<<<<<< HEAD
            fenics_mesh_indices = self.shell_pde.mesh.geometry.input_global_indices
        shell_inputs.thickness = thickness[fenics_mesh_indices]

        shell_inputs.E = E[fenics_mesh_indices]
        shell_inputs.nu = nu[fenics_mesh_indices]
        shell_inputs.density = density[fenics_mesh_indices]
=======
            material_mesh_indices = self.shell_pde.mesh.geometry.input_global_indices
        shell_inputs.thickness = thickness[material_mesh_indices]
        shell_inputs.E = E[material_mesh_indices]
        shell_inputs.nu = nu[material_mesh_indices]
        shell_inputs.density = density[material_mesh_indices]
>>>>>>> 5d2f1c3f

        # reshape the force matrix to vector and sort indices
        if self.elementwise_pressure:
            pressure_mesh_indices = self.shell_pde.mesh.topology.original_cell_index.tolist()
        else:
            pressure_mesh_indices = self.shell_pde.mesh.geometry.input_global_indices
        reshaped_force = csdl.reshape(force_vector[pressure_mesh_indices], (-1,))

        if is_pressure:
            shell_inputs.F_solid = reshaped_force
        else:
            # Compute nodal pressures based on forces
            print('Converting forces to pressures ...')
            A = self.shell_pde.construct_force_to_pressure_map()
            pressure = csdl.solve_linear(A.toarray(), reshaped_force)
            shell_inputs.F_solid = pressure
        shell_inputs.F_solid.add_name('F_solid')

        # print("="*40)
        # F_solid_func = Function(self.shell_pde.VF)
        # F_solid_func.x.array[:] = shell_inputs.F_solid.value
        # print("Total aero force projected to solid: {}".format(
        #     [dolfinx.fem.assemble_scalar(dolfinx.fem.form(F_solid_func[i]*ufl.dx)) for i in range(3)]))
        # print("="*40)

        # sort the nodal mesh deformation based on FEniCS indices
        deformation_mesh_indices = self.shell_pde.mesh.geometry.input_global_indices
        if node_disp is None:
            node_disp = csdl.Variable(value=0.0, shape=(len(deformation_mesh_indices), 3), 
                                      name='node_disp')
        reshaped_node_disp = node_disp[deformation_mesh_indices].reshape((-1,))
        reshaped_node_disp.add_name('uhat')
        shell_inputs.uhat = reshaped_node_disp

        #:::::::::::::::::::::: Evaluate the model :::::::::::::::::::::::::::::
        # Evaluate the shell model
        print('Evaluating the RM shell model ...')
        solid_model = FEAModel(fea=[self.fea], fea_name='rm_shell')
        shell_outputs = solid_model.evaluate(shell_inputs, debug_mode=debug_mode)

        #:::::::::::::::::::::: Postprocess the outputs ::::::::::::::::::::::::
        disp_extraction_model = DisplacementExtractionModel(shell_pde=self.shell_pde)
        disp_extracted = disp_extraction_model.evaluate(shell_outputs.disp_solid)
        disp_extracted.add_name('disp_extracted')
        shell_outputs.disp_extracted = disp_extracted
        
        aggregated_stress_model = AggregatedStressModel(m=self.m, rho=self.rho)
        aggregated_stress = aggregated_stress_model.evaluate(shell_outputs.pnorm_stress)
        aggregated_stress.add_name('aggregated_stress')
        shell_outputs.aggregated_stress = aggregated_stress

        if self.association_table is not None:
            for _, subdomain in enumerate(self.association_table):
                i = self.association_table[subdomain]
                sum_stress_i = getattr(shell_outputs, 'sum_stress_'+str(i))
                area_i = getattr(shell_outputs, 'area_'+str(i))
                average_stress_i = sum_stress_i/area_i
                setattr(shell_outputs, 'average_stress_'+str(i), average_stress_i)

        print('RM shell model evaluation completed.')
        print('-'*40)


        # self.evaluate_modal_fea(self.shell_pde, 
        #                       shell_inputs.E.value, 
        #                       shell_inputs.nu.value, 
        #                       shell_inputs.thickness.value, 
        #                       shell_inputs.density.value)

        return shell_outputs


class AggregatedStressModel:
    '''
    Compute the aggregated stress
    '''
    def __init__(self, m: float, rho: int):
        self.m = m
        self.rho = rho

    def evaluate(self, pnorm_stress: csdl.Variable):
        aggregated_stress = 1/self.m*pnorm_stress**(1/self.rho)
        return aggregated_stress

class DisplacementExtractionModel:
    '''
    Extract and reshape displacement vector into matrix
    '''
    def __init__(self, shell_pde: RMShellPDE):
        self.shell_pde = shell_pde

    def evaluate(self, disp_vec: csdl.Variable):
        shell_pde = self.shell_pde

        disp_extraction_mats = shell_pde.construct_nodal_disp_map()
        # Both vector or tensors need to be numpy arrays
        shape = shell_pde.mesh.geometry.x.shape
        # contains nodal displacements only (CG1)
        nodal_disp_vec = csdl.sparse.matvec(disp_extraction_mats, disp_vec)
        nodal_disp_mat = csdl.transpose(csdl.reshape(nodal_disp_vec, shape=(shape[1],shape[0])))

        # reorder the matrix to match the importing mesh node indices
        # FEniCS --> CADDEE
        fenics_mesh_indices = self.shell_pde.mesh.geometry.input_global_indices
        reverse_fenics_mesh_indices = np.argsort(fenics_mesh_indices).tolist()
        reordered_nodal_disp_mat = nodal_disp_mat[reverse_fenics_mesh_indices,:]
        return reordered_nodal_disp_mat

class ForceReshapingModel:
    '''
    Reshape force matrix to vector
    '''
    def __init__(self, shell_pde: RMShellPDE):
        self.shell_pde = shell_pde

    def evaluate(self, nodal_force_mat: csdl.Variable):
        shell_pde = self.shell_pde
        dummy_func = Function(shell_pde.VF)
        size = len(dummy_func.x.array)
        # reorder the matrix to match the FEniCS mesh node indices
        # CADDEE --> FEniCS
        fenics_mesh_indices = self.shell_pde.mesh.geometry.input_global_indices    
        output = csdl.reshape(nodal_force_mat[fenics_mesh_indices,:], shape=(size,))
        return output<|MERGE_RESOLUTION|>--- conflicted
+++ resolved
@@ -42,10 +42,10 @@
         self.record = record
         self.m, self.rho = 1e-6, rho
         self.PENALTY_BC = PENALTY_BC
-        self.elementwise_pressure = elementwise_pressure
 
         self.nel = mesh.topology.index_map(mesh.topology.dim).size_local
         self.nn = mesh.topology.index_map(0).size_local
+        self.elementwise_pressure = elementwise_pressure
 
         if mesh_tags is not None:
             self.set_up_subdomains(mesh_tags)
@@ -321,20 +321,11 @@
         if self.element_wise_material:
             material_mesh_indices = self.shell_pde.mesh.topology.original_cell_index.tolist()
         else:
-<<<<<<< HEAD
-            fenics_mesh_indices = self.shell_pde.mesh.geometry.input_global_indices
-        shell_inputs.thickness = thickness[fenics_mesh_indices]
-
-        shell_inputs.E = E[fenics_mesh_indices]
-        shell_inputs.nu = nu[fenics_mesh_indices]
-        shell_inputs.density = density[fenics_mesh_indices]
-=======
             material_mesh_indices = self.shell_pde.mesh.geometry.input_global_indices
         shell_inputs.thickness = thickness[material_mesh_indices]
         shell_inputs.E = E[material_mesh_indices]
         shell_inputs.nu = nu[material_mesh_indices]
         shell_inputs.density = density[material_mesh_indices]
->>>>>>> 5d2f1c3f
 
         # reshape the force matrix to vector and sort indices
         if self.elementwise_pressure:
